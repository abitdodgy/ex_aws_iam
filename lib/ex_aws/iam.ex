defmodule ExAws.Iam do
  @moduledoc """
  Generates ExAws operations for making IAM API requests.

  You can use the low-level `operation/2` to create any operation.

      iex> ExAws.Iam.operation(:list_users, max_items: 50, path: "/my/path/")
      %ExAws.Operation.Query{
        action: "ListUsers",
        params: %{
          "Action" => "ListUsers",
          "MaxItems" => 50,
          "Path" => "/my/path/",
          "Version" => "2010-05-08"
        },
        parser: &ExAws.Iam.Parser.parse/2,
        path: "/my/path/",
        service: :iam
      }

  You can also use one of the higher-level convenience functions.

      iex> ExAws.Iam.list_users(max_items: 50, path: "/my/path/")
      %ExAws.Operation.Query{
        action: "ListUsers",
        params: %{
          "Action" => "ListUsers",
          "MaxItems" => 50,
          "Path" => "/my/path/",
          "Version" => "2010-05-08"
        },
        parser: &ExAws.Iam.Parser.parse/2,
        path: "/my/path/",
        service: :iam
      }

  Parsers are currently implemented for the following actions:

    * CreateAccessKey
    * CreateGroup
    * CreateUser
    * DeleteAccessKey
    * DeleteGroup
    * DeleteUser
    * GetAccessKeyLastUsed
    * GetGroup
    * GetUser
    * ListAccessKeys
    * ListAccountAliases
    * ListGroup
    * ListRoles
    * ListRoleTags
    * ListUsers
    * UpdateAccessKey
    * UpdateGroup
    * UpdateUser

  For more information on individual actions, see the AWS
  IAM API documentation.

    * https://docs.aws.amazon.com/IAM/latest/APIReference/API_{OpName}.html

  Replace `OpName` with the name of the operation you want to consult.

  ## Shared Options

    * `:version` - The API version that the request is written for, expressed in the
      format YYYY-MM-DD. Defaults to `2010-05-08`.

    * `:parser` - A function to parse the request. Defaults to `Parser.parse/2`.

  """

  import ExAws.Iam.Utils, only: [list_to_camelized_map: 1, camelize: 1]

  alias ExAws
  alias ExAws.Iam.{AccessKey, Parser, User}

  @shared_opts [version: "2010-05-08"]

  @doc """
  Generates an ExAws operation for the given IAM API action.

  See the AWS IAM API Reference for a list of available actions.

    * https://docs.aws.amazon.com/IAM/latest/APIReference

  ## Parameters

    * `action` - The name of the action you want to call. Should be a _CamelCase_ string.

    * `params` - A keyword list of any params the action takes.

  ## Options

  Any options that the given action

    * `parser` - A function to parse the request result. Defaults
      to `Parser.parser/2`.

  See shared options in moduledoc.

  """
  def operation(action, params, opts \\ []) do
    {parser, params} = Keyword.pop(params, :parser, &Parser.parse/2)
    opts = Keyword.put_new(opts, :parser, parser)

    @shared_opts
    |> Keyword.merge(params)
    |> Keyword.put(:action, camelize(action))
    |> list_to_camelized_map()
    |> to_operation(opts)
  end

  @doc """
  Creates an ExAws operation for a `ListUsers` IAM request.

  ## Options

    * `:marker` - Use this parameter only when paginating results.

    * `:max_items` - Use this only when paginating results to indicate
      the maximum number of items you want in the response.

    * `:path_prefix` - The path prefix for filtering the results.

  See shared options in moduledoc.

  """
  def list_users(opts \\ []) do
    operation(:list_users, opts)
  end

  @doc """
  Creates an ExAws operation for a `GetUser` IAM request.

  ## Parameters

    * `username` - The name of the user to return.

  ## Options

  See shared options in moduledoc.

  """
  def get_user(username, opts \\ []) do
    operation(:get_user, [user_name: username] ++ opts)
  end

  @doc """
  Creates an ExAws operation for a `CreateUser` IAM request.

  ## Parameters

    * `username` - The name of the user to create. Must match `[\w+=,.@-]+`.

  ## Options

    * `:path` - The path for the user name. See IAM Identifiers in the IAM User Guide.

    * `:permissions_boundary` - The ARN of the policy that is used to set the
      permissions boundary for the user.

  See shared options in moduledoc.

  """
  def create_user(username, opts \\ []) do
    operation(:create_user, [user_name: username] ++ opts)
  end

  @doc """
  Creates an ExAws operation for an `UpdateUser` IAM request.

  ## Parameters

    * `username` - The name of the user to update. If you're changing the name
      of the user, this is the original user name.

  ## Options

    * `:new_path` - New path for the IAM user. Include this parameter only
      if you're changing the user's path.

    * `:new_user_name` - New name for the user. Include this parameter only
      if you're changing the user's name.

  See shared options in moduledoc.

  """
  def update_user(username, opts \\ []) do
    operation(:update_user, [user_name: username] ++ opts)
  end

  @doc """
  Creates an ExAws operation for a `DeleteUser` IAM request.

  ## Parameters

    * `username` - The name of the user to delete.

  ## Options

  See shared options in moduledoc.

  """
  def delete_user(username, opts \\ []) do
    operation(:delete_user, [user_name: username] ++ opts)
  end

  @doc """
  Converts a parsed IAM response into a `User` struct.

  ## Parameters

    * `resp` - The parsed response of an IAM API query request.

  """
  def to_user({:ok, %{body: body}}) do
    User.new(body)
  end

  @doc """
  Creates an ExAws operation for a `ListAccessKeys` IAM request.

  ## Options

    * `:marker` - Use this parameter only when paginating results.

    * `:max_items` - Use this only when paginating results to indicate
      the maximum number of items you want in the response.

    * `:user_name` - Use this parameter to limit the results to the given username.

  See shared options in moduledoc.

  """
  def list_access_keys(opts \\ []) do
    operation(:list_access_keys, opts)
  end

  @doc """
  Creates an ExAws operation for a `GetAccessKeyLastUsed` IAM request.

  ## Parameters

    * `access_key_id` - The identifier of the access key you want to query.

  ## Options

  See shared options in moduledoc.

  """
  def get_access_key_last_used(access_key_id, opts \\ []) do
    operation(:get_access_key_last_used, [access_key_id: access_key_id] ++ opts)
  end

  @doc """
  Creates an ExAws operation for a `CreateAccessKey` IAM request.

  ## Parameters

    * `username` - The name of the IAM user that the new key will belong to.

  ## Options

  See shared options in moduledoc.

  """
  def create_access_key(username, opts \\ []) do
    operation(:create_access_key, [user_name: username] ++ opts)
  end

  @doc """
  Creates an ExAws operation for an `UpdateAccessKey` IAM request.

  ## Parameters

    * `access_key_id` - The access key ID you want to update.

    * `status` - The status you want to assign to the secret access key.
      Can be `Active` or `Inactive`.

  ## Options

    * `:user_name` - The name of the user whose access key pair you want to update.

  See shared options in moduledoc.

  """
  def update_access_key(access_key_id, status, opts \\ []) do
    operation(:update_access_key, [access_key_id: access_key_id, status: status] ++ opts)
  end

  @doc """
  Creates an ExAws operation for a `DeleteAccessKey` IAM request.

  ## Parameters

    * `access_key_id` - The access key ID you want to delete.

    * `username` - The name of the user whose access key pair you want to delete.

  ## Options

  See shared options in moduledoc.

  """
  def delete_access_key(access_key_id, username, opts \\ []) do
    operation(:delete_access_key, [access_key_id: access_key_id, user_name: username] ++ opts)
  end

  @doc """
  Converts a parsed IAM response into an `AccessKey` struct.

    * `resp` - The parsed response of an IAM API query request.

  """
  def to_access_key({:ok, %{body: body}}) do
    AccessKey.new(body)
  end

  @doc """
  Creates an ExAws operation for a `ListGroups` IAM request.

  ## Options

    * `:marker` - Use this parameter only when paginating results.

    * `:max_items` - Use this only when paginating results to indicate
      the maximum number of items you want in the response.

    * `:path_prefix` - The path prefix for filtering the results.

  See shared options in moduledoc.

  """
  def list_groups(opts \\ []) do
    operation(:list_groups, opts)
  end

  @doc """
  Creates an ExAws operation for a `GetGroup` IAM request.

  ## Parameters

    * `name` - The name of the group to return.

  ## Options

  See shared options in moduledoc.

  """
  def get_group(name, opts \\ []) do
    operation(:get_group, [group_name: name] ++ opts)
  end

  @doc """
  Creates an ExAws operation for a `CreateGroup` IAM request.

  ## Parameters

    * `name` - The name of the IAM group to create.

  ## Options

    * `:path` - The path to the group. Defaults to "/".

  See shared options in moduledoc.

  """
  def create_group(name, opts \\ []) do
    operation(:create_group, [group_name: name] ++ opts)
  end

  @doc """
  Creates an ExAws operation for an `UpdateGroup` IAM request.

  ## Parameters

    * `name` - The name of the group to update. If you're changing the name
      of the group, this is the original group name.

  ## Options

    * `:new_path` - New path for the IAM group. Include this parameter only
      if you're changing the group's path.

    * `:new_group_name` - New name for the group. Include this parameter only
      if you're changing the group's name.

  See shared options in moduledoc.

  """
  def update_group(name, opts \\ []) do
    operation(:update_group, [group_name: name] ++ opts)
  end

  @doc """
  Creates an ExAws operation for a `DeleteGroup` IAM request.

  ## Parameters

    * `name` - The name of the group to delete.

  ## Options

  See shared options in moduledoc.

  """
  def delete_group(name, opts \\ []) do
    operation(:delete_group, [group_name: name] ++ opts)
  end

  @doc """
  Creates an ExAws operation for a `ListRoles` IAM request.

  ## Options

    * `:marker` - Use this parameter only when paginating results.

    * `:max_items` - Use this only when paginating results to indicate
      the maximum number of items you want in the response.

    * `:path_prefix` - The path prefix for filtering the results.

  See shared options in moduledoc.

  """
  def list_roles(opts \\ []) do
    operation(:list_roles, opts)
  end

  @doc """
  Creates an ExAws operation for a `ListRoleTags` IAM request.

  ## Parameters

    * `role_name` - The name of the role to return for which you want to get the list of tags.

  ## Options

    * `:marker` - Use this parameter only when paginating results.

    * `:max_items` - Use this only when paginating results to indicate
      the maximum number of items you want in the response.

    * `:path_prefix` - The path prefix for filtering the results.

  See shared options in moduledoc.

  """
  def list_role_tags(role_name, opts \\ []) do
    operation(:list_role_tags, [role_name: role_name] ++ opts)
  end

<<<<<<< HEAD
  def list_server_certificates(opts \\ []) do
    operation(:list_server_certificates, opts)
=======
  @doc """
  Creates an ExAws operation for a `ListAccountAliases` IAM request.
  ## Options
    * `:marker` - Use this parameter only when paginating results.
    * `:max_items` - Use this only when paginating results to indicate
     the maximum number of items you want in the response.
  See shared options in moduledoc.
  """
  def list_account_aliases(opts \\ []) do
    operation(:list_account_aliases, opts)
>>>>>>> b1ac4cd3
  end

  defp to_operation(params, opts) do
    %ExAws.Operation.Query{
      action: params["Action"],
      params: params,
      parser: Keyword.get(opts, :parser),
      path: params["Path"] || "/",
      service: :iam
    }
  end
end<|MERGE_RESOLUTION|>--- conflicted
+++ resolved
@@ -453,10 +453,10 @@
     operation(:list_role_tags, [role_name: role_name] ++ opts)
   end
 
-<<<<<<< HEAD
   def list_server_certificates(opts \\ []) do
     operation(:list_server_certificates, opts)
-=======
+  end
+  
   @doc """
   Creates an ExAws operation for a `ListAccountAliases` IAM request.
   ## Options
@@ -467,7 +467,6 @@
   """
   def list_account_aliases(opts \\ []) do
     operation(:list_account_aliases, opts)
->>>>>>> b1ac4cd3
   end
 
   defp to_operation(params, opts) do
